--- conflicted
+++ resolved
@@ -9,23 +9,13 @@
   gdext-check:
     runs-on: ubuntu-latest
     steps:
-<<<<<<< HEAD
       - id: check
-=======
-      - name: Check if gdext updated recently
-        id: check
->>>>>>> c952cde7
         run: |
           curled=$(curl -s https://api.github.com/repos/godot-rust/gdext/commits/heads/master)
           changed=$(echo $curled | jq -r "((now - (.commit.author.date | fromdateiso8601)) / (60*60*24) | trunc)")
           echo "::set-output name=changed::${changed}"
 
-<<<<<<< HEAD
       - if: steps.check.outputs.changed == '0'
-=======
-      - name: Dispatch tests
-        if: steps.check.outputs.changed == '0'
->>>>>>> c952cde7
         run: |
           curl -X POST \
             -H "Authorization: Bearer ${{ secrets.GITHUB_TOKEN }}" \
